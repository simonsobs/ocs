--- conflicted
+++ resolved
@@ -68,19 +68,11 @@
                     pass
                 else:
                     return 10
-<<<<<<< HEAD
-
                                       
             reading = self.module.channels[0].getReading()
             message = {"reading": reading}
 
             session.post_message(message)
-=======
-            # Place code here
-            # n_frames += 100
-            # time.sleep(.5)
-            session.post_message('Acquired %i frames...' % n_frames)
->>>>>>> 35b779ea
 
         self.set_job_done()
         return True, 'Acquisition exited cleanly.'
