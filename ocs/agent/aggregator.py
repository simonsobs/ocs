import os
import binascii
import time
<<<<<<< HEAD
import re

from typing import Dict

=======
>>>>>>> 2473e4c3
import txaio
from typing import Dict

from ocs import ocs_feed

if os.getenv('OCS_DOC_BUILD') != 'True':
    from spt3g import core
    import so3g
    G3Module = core.G3Module
else:
    # Alias classes that are needed for clean import in docs build.
    G3Module = object


HKAGG_VERSION = 1
_g3_casts = {
    str: core.G3String, int: core.G3Int, float: core.G3Double,
}
_g3_list_casts = {
    str: core.G3VectorString, int: core.G3VectorInt, float: core.G3VectorDouble,
}


def g3_cast(data, time=False):
    """
    Casts a generic datatype into a corresponding G3 type. With:
        int   -> G3Int
        str   -> G3String
        float -> G3Double
    and lists of type X will go to G3VectorX. If ``time`` is set to True, will
    convert to G3Time or G3VectorTime with the assumption that ``data`` consists
    of unix timestamps.

    Args:
        data (int, str, float, or list):
            Generic data to be converted to a corresponding G3Type.
        time (bool, optional):
            If True, will assume data contains unix timestamps and try to cast
            to G3Time or G3VectorTime.

    Returns:
        g3_data:
            Corresponding G3 datatype.
    """
    is_list = isinstance(data, list)
    if is_list:
        dtype = type(data[0])
        if not all(isinstance(d, dtype) for d in data):
            raise TypeError("Data list contains varying types!")
    else:
        dtype = type(data)
    if dtype not in _g3_casts.keys():
        raise TypeError("g3_cast does not support type {}. Type must"
                        "be one of {}".format(dtype, _g3_casts.keys()))
    if is_list:
        if time:
            return core.G3VectorTime(list(map(
                lambda t: core.G3Time(t * core.G3Units.s), data)))
        else:
            cast = _g3_list_casts[type(data[0])]
            return cast(data)
    else:
        if time:
            return core.G3Time(data * core.G3Units.s)
        else:
            cast = _g3_casts[type(data)]
            return cast(data)

def generate_id(hksess):
    """
    Generates a unique session id based on the start_time, process_id,
    and hksess description.

    Args:
        hksess (so3g.HKSessionHelper)
    """
    # Maybe this should go directly into HKSessionHelper
    elements = [
        (int(hksess.start_time), 32),
        (os.getpid(), 14),
        (binascii.crc32(bytes(hksess.description, 'utf8')), 14)
    ]
    agg_session_id = 0
    for i, b in elements:
        agg_session_id = (agg_session_id << b) | (i % (1 << b))
    return agg_session_id


def make_filename(base_dir, make_subdirs=True):
    """
    Creates a new filename based on the time and base_dir.
    If make_subdirs is True, all subdirectories will be automatically created.
    I don't think there's any reason that this shouldn't be true...

    Args:
        base_dir (path):
            Base path where data should be written.
        make_subdirs (bool):
            True if func should automatically create non-existing subdirs.
    """
    start_time = time.time()

    subdir = os.path.join(base_dir, "{:.5}".format(str(start_time)))

    if not os.path.exists(subdir):
        if make_subdirs:
            os.makedirs(subdir)
        else:
            raise FileNotFoundError("Subdir {} does not exist"
                                    .format(subdir))

    time_string = int(start_time)
    filename = os.path.join(subdir, "{}.g3".format(time_string))
    return filename


class Provider:
    """
    Stores data for a single provider (OCS Feed).
    This class should only be accessed via a single thread.

    Args:
        addresss (string):
            Full address of the provider
        sessid (string):
            session_id of the provider
        prov_id (bool):
            id assigned to the provider by the HKSessionHelper
        frame_length (float, optional):
            Time (in seconds) before data should be written into a frame. Defaults to 5 min.
        fresh_time (float, optional):
            Time (in seconds) before provider should be considered stale. Defaults to 3 min.

    Attributes:

        blocks (dict):
            All blocks that are written by provider.
        frame_start_time (float):
            Start time of current frame
        fresh_time (float):
            time (in seconds) that the provider can go without data before being
            labeled stale, and scheduled to be removed
        last_refresh (time):
            Time when the provider was last refreshed (either through data or
            agent heartbeat).
        last_block_received (str):
            String of the last block_name received.

        log (txaio.Logger):
            txaio logger

    """
    def __init__(self, address, sessid, prov_id, frame_length=5*60, fresh_time=3*60):
        self.address = address
        self.sessid = sessid
        self.frame_length = frame_length
        self.prov_id = prov_id
        self.log = txaio.make_logger()

        self.blocks = {}

        # When set to True, provider will be written and removed next agg cycle
        self.frame_start_time = None

        self.fresh_time = fresh_time
        self.last_refresh = time.time() # Determines if
        self.last_block_received = None

    def encoded(self):
        return {
            'last_refresh': self.last_refresh,
            'sessid': self.sessid,
            'stale': self.stale(),
            'last_block_received': self.last_block_received
        }

    def refresh(self):
        """Refresh provider"""
        self.last_refresh = time.time()

    def stale(self):
        """Returns true if provider is stale and should be removed"""
        return (time.time() - self.last_refresh) > self.fresh_time

    def new_frame_time(self):
        """Returns true if its time for a new frame to be written"""
        if self.frame_start_time is None:
            return False

        return (time.time() - self.frame_start_time) > self.frame_length

    def empty(self):
        """Returns true if all blocks are empty"""
        for _, b in self.blocks.items():
            if not b.empty():
                return False

        return True

    def _verify_provider_data(self, data):
        """Check the provider data for invalid field names. Meant to be used in
        combination with Provider._rebuild_invalid_data().

        Args:
            data (dict): data dictionary passed to Provider.save_to_block()

        Returns:
            bool: True if all field names valid. False if any invalid names found

        """
        verified = True
        for block_name, block_dict in data.items():
            for field_name, field_values in block_dict['data'].items():
                try:
                    ocs_feed.Feed.verify_data_field_string(field_name)
                except ValueError:
                    self.log.error("data field name '{field}' is " +
                                   "invalid, removing invalid characters.",
                                   field=field_name)
                    verified = False

        return verified

    @staticmethod
    def _enforce_field_name_rules(field_name):
        """Enforce naming rules for field names.

        A valid name:

        * contains only letters (a-z, A-Z; case sensitive), decimal digits (0-9), and the
          underscore (_).
        * begins with a letter, or with any number of underscores followed by a letter.
        * is at least one, but no more than 255, character(s) long.

        Args:
            field_name (str):
                Field name string to check and modify if needed.

        Returns:
            str: New field name, meeting all above rules. Note this isn't
                 guarenteed to not collide with other field names passed
                 through this method, and that should be checked.

        """
        # check for empty string
        if field_name == "":
            new_field_name = "invalid_field"
        else:
            new_field_name = field_name

        # replace spaces with underscores
        new_field_name = new_field_name.replace(' ', '_')

        # replace invalid characters
        new_field_name = re.sub('[^a-zA-Z0-9_]', '', new_field_name)

        # grab leading underscores
        underscore_search = re.compile('^_*')
        underscores = underscore_search.search(new_field_name).group()

        # remove leading underscores
        new_field_name = re.sub('^_*', '', new_field_name)

        # remove leading non-letters
        new_field_name = re.sub('^[^a-zA-Z]*', '', new_field_name)

        # add underscores back
        new_field_name = underscores + new_field_name

        # limit to 255 characters
        new_field_name = new_field_name[:255]

        return new_field_name

    @staticmethod
    def _check_for_duplicate_names(field_name, name_list):
        """Check name_list for matching field names and modify field_name if
        matches are found.

        The results of Provider._enforce_field_name_rules() are not guarenteed
        to be unique. This method will check field_name against a list of
        existing field names and try to append '_N', with N being a zero padded
        integer up to 99. Longer integers, though not expected to see use, are
        also supported, though will not be zero padded.

        In the event the field name is at the maximum allowed length, we remove
        some characters before appending the additional underscore and integer.

        Examples:
            >>> current_field_names = ['test', 'test_01']
            >>> name = 'test'
            >>> new_name = Provider._check_for_duplicate_names(name, current_field_names)
            >>> print(new_name)
            test_02

        Args:
            field_name (str): field name to check against name_lsit
            name_list (list): list of field names already in a Block

        Returns:
            str: A new field name that is not already in name_list

        """
        name_index = 1

        while field_name in name_list:
            suffix = f'_{name_index:02}'
            suf_len = len(suffix)
            field_name = field_name[:255 - suf_len] + suffix
            name_index += 1

        return field_name

    def _rebuild_invalid_data(self, data):
        """Rebuild an invalid data dictionary.

        Args:
            data (dict): data dictionary passed to Provider.save_to_block().

        Returns:
            dict: A rebuilt data dictionary with invalid characters stripped
                  from the field names, limited to 255 characters in length.

        """
        new_data = {}
        for block_name, block_dict in data.items():
            new_data[block_name] = {}
            # rebuild block_dict
            for k, v in block_dict.items():
                if k == 'data':
                    new_data[block_name]['data'] = {}
                    new_field_names = []
                    for field_name, field_values in block_dict['data'].items():
                        new_field_name = Provider._enforce_field_name_rules(field_name)

                        # Catch instance where rule enforcement strips all characters
                        if not new_field_name:
                            new_field_name = Provider._enforce_field_name_rules("invalid_field_" + field_name)

                        new_field_name = Provider._check_for_duplicate_names(new_field_name,
                                                                             new_field_names)

                        new_data[block_name]['data'][new_field_name] = field_values

                        new_field_names.append(new_field_name)
                else:
                    new_data[block_name][k] = v

        return new_data

    def save_to_block(self, data):
        """Saves a list of data points into blocks. A block will be created
        for any new block_name.

        Examples:
            The format of data is shown in the following example:

            >>> data = {'test': {'block_name': 'test',
                             'timestamps': [time.time()],
                             'data': {'key1': [1],
                                      'key2': [2]},
                             'prefix': ''}
                       }
            >>> prov.save_to_block(data)

            Note the block name shows up twice, once as the dict key in the
            outer data dictionary, and again under the 'block_name' value.
            These must match -- in this instance both the word 'test'.

        Args:
            data (dict): data dictionary from incoming data queue

        """
        self.refresh()

        if self.frame_start_time is None:
            # Get min frame time out of all blocks
            self.frame_start_time = time.time()
            for _,b in data.items():
                if b['timestamps']:
                    self.frame_start_time = min(self.frame_start_time, b['timestamps'][0])

        self.log.debug('data passed to block: {d}', d=data)
        verified = self._verify_provider_data(data)

        if not verified:
            self.log.info('rebuilding data containing invalid field name')
            data = self._rebuild_invalid_data(data)
            self.log.debug('data after rebuild: {d}', d=data)

        for key, block in data.items():
            try:
                b = self.blocks[key]
            except KeyError:
                self.blocks[key] = ocs_feed.Block(
                    key, block['data'].keys(),
                    prefix=block['prefix']
                )
                b = self.blocks[key]

            b.extend(block)
            self.last_block_received = key

    def clear(self):
        """Clears all blocks and resets the frame_start_time"""
        for _,b in self.blocks.items():
            b.clear()

        self.frame_start_time = None

    def to_frame(self, hksess=None, clear=False):
        """
        Returns a G3Frame based on the provider's blocks.

        Args:
            hksess (optional):
                If provided, the frame will be based off of hksession's data frame.
                If the data will be put into a clean frame.
            clear (bool):
                Clears provider data if True.
        """

        if hksess is not None:
            frame = hksess.data_frame(prov_id=self.prov_id)
        else:
            frame = core.G3Frame(core.G3FrameType.Housekeeping)

        frame['address'] = self.address
        frame['provider_session_id'] = self.sessid

        for block_name, block in self.blocks.items():
            if not block.timestamps:
                continue
            try:
                m = core.G3TimesampleMap()
                m.times = g3_cast(block.timestamps, time=True)
                for key, ts in block.data.items():
                    m[key] = g3_cast(ts)
            except Exception as e:
                self.log.warn("Error received when casting timestream! {e}",
                              e=e)
                continue
            frame['blocks'].append(m)
        if clear:
            self.clear()
        return frame


class G3FileRotator(G3Module):
    """
    G3 module which handles file rotation.
    After time_per_file has elapsed, the rotator will end that file and create
    a new file with the `filename` function.
    It will write the last_session and last_status frame to any new file if they
    exist.

    This class should only be accessed via a single thread.

    Args:
        time_per_file (float):
            time (seconds) before a new file should be written
        filename (callable):
            function that generates new filenames.

    Attributes:
        filename (function):
            Function to call to create new filename on rotation
        file_start_time (int):
            Start time for current file
        writer (core.G3Writer):
            G3Writer object for current file. None if no file is open.
        last_session (core.G3Frame):
            Last session frame written to disk. This is stored and written as
            the first frame on file rotation.
        last_status (core.G3Frame):
            Last status frame written to disk. Stored and written as the second
            frame on file rotation.
        current_file (str, optional):
            Path to the current file being written.
    """
    def __init__(self, time_per_file, filename):
        self.time_per_file = time_per_file
        self.filename = filename
        self.log = txaio.make_logger()

        self.file_start_time = None
        self.writer = None
        self.last_session = None
        self.last_status = None
        self.current_file = None

    def close_file(self):
        if self.writer is not None:
            self.writer(core.G3Frame(core.G3FrameType.EndProcessing))
            self.writer = None

    def flush(self):
        """Flushes current g3 file to disk"""
        if self.writer is not None:
            self.writer.Flush()

    def Process(self, frames):
        """
        Writes frame to current file. If file has not been started
        or time_per_file has elapsed, file is closed and a new file is created
        by `filename` function passed to constructor
        """
        for frame in frames:
            ftype = frame['hkagg_type']

            if ftype == so3g.HKFrameType.session:
                self.last_session = frame
            elif ftype == so3g.HKFrameType.status:
                self.last_status = frame

            if self.writer is None:
                self.current_file = self.filename()
                self.log.info("Creating file: {}".format(self.current_file))
                self.writer = core.G3Writer(self.current_file)
                self.file_start_time = time.time()

                if ftype in [so3g.HKFrameType.data, so3g.HKFrameType.status]:
                    if self.last_session is not None:
                        self.writer(self.last_session)

                if ftype == so3g.HKFrameType.data:
                    if self.last_status is not None:
                        self.writer(self.last_status)

            self.writer(frame)

        if (time.time() - self.file_start_time) > self.time_per_file:
            self.close_file()

        return frames


class Aggregator:
    """Data aggregator. This manages a collection of providers, and contains
    methods to write them to disk.

    This class should only be accessed by a single thread. Data can be passed
    to it by appending it to the referenced `incoming_data` queue.

    Args:
        incoming_data (queue.Queue):
            A thread-safe queue of (data, feed) pairs.
        time_per_file (float):
            Time (sec) before a new file should be written to disk.
        data_dir (path):
            Base directory for new files to be written.
        session (OpSession, optional):
            Session object of current agent process. If not specified, session
            data will not be written.

    Attributes:
        log (txaio.Logger):
            txaio logger
        hksess (so3g.HKSessionHelper):
            HKSession helper that assigns provider id's to providers,
            and constructs so3g frames.
        writer (G3Module):
            Module to use to write frames to disk.
        providers (Dict[Provider]):
            dictionary of active providers, indexed by the hksess's assigned
            provider id.
        pids (Dict[Int]):
            Dictionary of provider id's assigned by the hksession. Indexed
            by (prov address, session_id).
        write_status (bool):
            If true, a status frame will be written next time providers are
            written to disk. This is set to True whenever a provider is added
            or removed.
    """
    def __init__(self, incoming_data, time_per_file, data_dir, session=None):
        self.log = txaio.make_logger()

        self.hksess = so3g.hk.HKSessionHelper(description="HK data",
                                              hkagg_version=HKAGG_VERSION)
        self.hksess.start_time = time.time()
        self.hksess.session_id = generate_id(self.hksess)

        self.incoming_data = incoming_data

        self.writer = G3FileRotator(
            time_per_file,
            lambda: make_filename(data_dir, make_subdirs=True),
        )
        self.writer.Process([self.hksess.session_frame()])

        self.providers: Dict[Provider] = {} # by prov_id
        self.pids = {}  # By (address, sessid)
        self.provider_archive: Dict[Provider] = {}

        self.write_status = False
        self.session = session

    def process_incoming_data(self):
        """
        Takes all data from the incoming_data queue, and puts them into
        provider blocks.
        """
        while not self.incoming_data.empty():

            data, feed = self.incoming_data.get()

            address = feed['address']
            sessid = feed['session_id']

            pid = self.pids.get((address, sessid))
            if pid is None:
                pid = self.add_provider(address, sessid, **feed['agg_params'])

            prov = self.providers[pid]
            prov.save_to_block(data)

    def add_provider(self, prov_address, prov_sessid, **prov_kwargs):
        """
        Registers a new provider and writes a status frame.

        Args:
            prov_address (str):
                full address of provider
            prov_sessid (str):
                session id of provider

        Optional Arguments:
            Additional kwargs are passed directly to the Provider constructor,
            so defaults are set there.
        """
        pid = self.hksess.add_provider(description=prov_address)

        self.providers[pid] = Provider(
            prov_address, prov_sessid, pid, **prov_kwargs
        )
        self.provider_archive[prov_address] = self.providers[pid]

        self.log.info("Adding provider {}".format(prov_address))

        self.pids[(prov_address, prov_sessid)] = pid
        self.write_status = True
        return pid

    def remove_provider(self, prov):
        """
        Writes remaining provider data to frame and removes provider.

        Args:
            prov (Provider):
                provider object that should be removed.
        """
        pid = prov.prov_id
        addr, sessid = prov.address, prov.sessid

        if not prov.empty():
            self.writer.Process([prov.to_frame(self.hksess, clear=False)])

        self.log.info("Removing provider {}".format(prov.address))
        self.hksess.remove_provider(pid)
        del self.providers[pid]
        del self.pids[(addr, sessid)]
        self.write_status = True

    def remove_stale_providers(self):
        """
        Loops through all providers and check if they've gone stale. If they
        have, write their remaining data to disk (they shouldn't have any)
        and delete them.
        """
        stale_provs = []

        for pid, prov in self.providers.items():
            if prov.stale():
                self.log.info("Provider {} went stale".format(prov.address))
                stale_provs.append(prov)

        for prov in stale_provs:
            self.remove_provider(prov)

    def write_to_disk(self, clear=True, write_all=False):
        """
        Loop through all providers, and write their data to the frame_queue
        if they have surpassed their frame_time, or if write_all is True.

        Args:
            clear (bool):
                If True, provider data is cleared after write
            write_all (bool):
                If true all providers are written to disk regardless of whether
                frame_time has passed.
        """

        frames = []

        if self.write_status:
            frames.append(self.hksess.status_frame())
            self.write_status = False

        for pid, prov in self.providers.items():
            if prov.empty():
                continue
            if write_all or prov.new_frame_time():
                frames.append(prov.to_frame(self.hksess, clear=clear))

        self.writer.Process(frames)

    def run(self):
        """
        Main run iterator for the aggregator. This processes all incoming data,
        removes stale providers, and writes active providers to disk.
        """
        self.process_incoming_data()
        self.remove_stale_providers()
        self.write_to_disk()
        self.writer.flush()
        if self.session is not None:
            self.session.data = {
                'current_file': self.writer.current_file,
                'providers': {}
            }
            for addr, prov in self.provider_archive.items():
                self.session.data['providers'][addr] = prov.encoded()


    def close(self):
        """Flushes all remaining providers and closes file."""
        self.write_to_disk(write_all=True)
        self.writer.close_file()<|MERGE_RESOLUTION|>--- conflicted
+++ resolved
@@ -1,15 +1,11 @@
 import os
 import binascii
 import time
-<<<<<<< HEAD
 import re
 
 from typing import Dict
 
-=======
->>>>>>> 2473e4c3
 import txaio
-from typing import Dict
 
 from ocs import ocs_feed
 
