--- conflicted
+++ resolved
@@ -21,7 +21,6 @@
 
   ocs-agent-cli --instance-id INSTANCE_ID
 
-<<<<<<< HEAD
 ``ocs-agent-cli`` will also inspect environment variables for commonly
 passed arguments to facilitate configuration within Docker containers.
 Those environment variables, if defined and non-trivial, will be
@@ -33,14 +32,8 @@
   - ``SITE_HOST``, for ``--site-host``
   - ``SITE_HUB``, for ``--site-hub``
   - ``SITE_HTTP``, for ``--site-http``
-
-=======
-``ocs-agent-cli`` will also inspect environment variables for commonly passed
-arguments to facilitate configuration within Docker containers. Supported
-arguments include, ``--instance-id`` as ``INSTANCE_ID``, ``--site-hub`` as
-``SITE_HUB``, ``--site-http`` as ``SITE_HTTP``, and ``--crossbar-timeout`` as
-``CROSSBAR_TIMEOUT``.
->>>>>>> 6117ef83
+  - ``CROSSBAR_TIMEOUT``, for ``--crossbar-timeout``
+
 
 ``ocs-agent-cli`` relies on the Agent being run belonging to an OCS Plugin. If
 the Agent is not an OCS Plugin it can be run directly using both the
@@ -60,14 +53,11 @@
     parser.add_argument('--instance-id', default=None, help="Agent unique instance-id. E.g. 'aggregator' or 'fakedata-1'.")
     parser.add_argument('--site-hub', default=None, help="Site hub address.")
     parser.add_argument('--site-http', default=None, help="Site HTTP address.")
-<<<<<<< HEAD
     parser.add_argument('--site-host', default=None, help="Declare the host the instance is configured in.")
-=======
     # Default set in site_config.py within add_arguments()
     parser.add_argument('--crossbar-timeout', type=int, help="Length of time in seconds "
                         "that the Agent will try to reconnect to the crossbar server before "
                         "shutting down. Disable the timeout by setting to 0.")
->>>>>>> 6117ef83
 
     # Not passed through to Agent
     parser.add_argument('--agent', default=None, help="Path to non-plugin OCS Agent.")
@@ -158,12 +148,9 @@
     # E.g. --my-new-arg should be {"my_new_arg": "MY_NEW_ARG"}
     optional_env = {"site_hub": "SITE_HUB",
                     "site_http": "SITE_HTTP",
-<<<<<<< HEAD
                     "site_host": "SITE_HOST",
+                    "crossbar_timeout": "CROSSBAR_TIMEOUT",
                     }
-=======
-                    "crossbar_timeout": "CROSSBAR_TIMEOUT"}
->>>>>>> 6117ef83
 
     for _name, _var in optional_env.items():
         # Args passed on cli take priority
