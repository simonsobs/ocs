--- conflicted
+++ resolved
@@ -29,12 +29,8 @@
     "deprecation",
     "importlib_metadata;python_version<\"3.10\"",
     "influxdb",
-<<<<<<< HEAD
     "influxdb-client[ciso]",
-    "numpy<2.0",  # pin until 2.0 is supported in so3g
-=======
     "numpy",
->>>>>>> e7228733
     "PyYAML",
     "setproctitle",
     "twisted",
