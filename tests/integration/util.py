--- conflicted
+++ resolved
@@ -1,94 +1,7 @@
 import pytest
 import docker
 
-<<<<<<< HEAD
-from urllib.error import URLError
-
-from ocs.ocs_client import OCSClient
-
-
-SIGINT_TIMEOUT = 5
-
-
-def create_agent_runner_fixture(agent_path, agent_name, args=None):
-    """Create a pytest fixture for running a given OCS Agent.
-
-    Parameters:
-        agent_path (str): Relative path to Agent,
-            i.e. '../agents/fake_data/fake_data_agent.py'
-        agent_name (str): Short, unique name for the agent
-        args (list): Additional CLI arguments to add when starting the Agent
-
-    """
-    @pytest.fixture()
-    def run_agent(cov):
-        env = os.environ.copy()
-        env['COVERAGE_FILE'] = f'.coverage.agent.{agent_name}'
-        env['OCS_CONFIG_DIR'] = os.getcwd()
-        cmd = ['coverage', 'run',
-               '--rcfile=./.coveragerc',
-               agent_path,
-               '--site-file',
-               './default.yaml']
-        if args is not None:
-            cmd.extend(args)
-        agentproc = subprocess.Popen(cmd,
-                                     env=env,
-                                     stdout=subprocess.PIPE,
-                                     stderr=subprocess.PIPE,
-                                     preexec_fn=os.setsid)
-
-        def raise_subprocess(msg):
-            stdout, stderr = agentproc.stdout.read(), agentproc.stderr.read()
-            print(f'Here is stdout from {agent_name}:\n{stdout}')
-            print(f'Here is stderr from {agent_name}:\n{stderr}')
-            raise RuntimeError(msg)
-
-
-        # Wait briefly then make sure subprocess hasn't already exited.
-        time.sleep(1)
-        if agentproc.poll() is not None:
-            raise_subprocess(f"Agent failed to startup, cmd: {cmd}")
-
-        yield
-
-        # shutdown Agent
-        agentproc.send_signal(signal.SIGINT)
-
-        try:
-            agentproc.communicate(timeout=SIGINT_TIMEOUT)
-        except subprocess.TimeoutExpired:
-            raise_subprocess(f'Agent did not terminate within {SIGINT_TIMEOUT} '
-                             ' seconds on SIGINT.')
-
-        # report coverage
-        agentcov = coverage.data.CoverageData(
-            basename=f'.coverage.agent.{agent_name}')
-        agentcov.read()
-        # protect against missing --cov flag
-        if cov is not None:
-            cov.get_data().update(agentcov)
-
-    return run_agent
-
-
-def _check_crossbar_connection():
-    attempts = 0
-
-    while attempts < 6:
-        try:
-            code = urllib.request.urlopen("http://localhost:18001/info").getcode()
-        except (URLError, ConnectionResetError):
-            print("Crossbar server not online yet, waiting 5 seconds.")
-            time.sleep(5)
-
-        attempts += 1
-
-    assert code == 200
-    print("Crossbar server online.")
-=======
 from ocs.testing import check_crossbar_connection
->>>>>>> fdf30252
 
 
 def create_crossbar_fixture():
@@ -115,43 +28,4 @@
     client = docker.from_env()
     crossbar_container = client.containers.get('ocs-tests-crossbar')
     crossbar_container.restart()
-<<<<<<< HEAD
-    _check_crossbar_connection()
-
-
-def create_client_fixture(instance_id, timeout=30):
-    """Create the fixture that provides tests a Client object.
-
-    Parameters:
-        instance_id (str): Agent instance-id to connect the Client to
-        timeout (int): Approximate timeout in seconds for the connection.
-            Connection attempts will be made X times, with a 1 second pause
-            between attempts. This is useful if it takes some time for the
-            Agent to start accepting connections, which varies depending on the
-            Agent.
-
-    """
-    @pytest.fixture()
-    def client_fixture():
-        # Set the OCS_CONFIG_DIR so we read the local default.yaml file
-        os.environ['OCS_CONFIG_DIR'] = os.getcwd()
-        print(os.environ['OCS_CONFIG_DIR'])
-        attempts = 0
-
-        while attempts < timeout:
-            try:
-                client = OCSClient(instance_id)
-                return client
-            except RuntimeError as e:
-                print(f"Caught error: {e}")
-                print("Attempting to reconnect.")
-
-            time.sleep(1)
-            attempts += 1
-
-        raise RuntimeError(f"Failed to connect to {instance_id} after {timeout} attempts.")
-
-    return client_fixture
-=======
-    check_crossbar_connection()
->>>>>>> fdf30252
+    check_crossbar_connection()