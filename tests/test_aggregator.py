import time
import pytest

import so3g
from spt3g import core

from ocs.agent.aggregator import Provider, g3_cast

def test_passing_float_in_provider_to_frame():
    """Float is the expected type we should be passing.

    """
    # Dummy Provider for testing
    provider = Provider('test_provider', 'test_sessid', 3, 1)
    provider.frame_start_time = time.time()
    data = {'test': {'block_name': 'test',
                     'timestamps': [time.time()],
                     'data': {'key1': [1],
                              'key2': [2]},
                     'prefix': ''}
           }
    provider.save_to_block(data)

    # Dummy HKSessionHelper
    sess = so3g.hk.HKSessionHelper(description="testing")
    sess.start_time = time.time()
    sess.session_id = 'test_sessid'

    provider.to_frame(hksess=sess)

def test_passing_float_like_str_in_provider_to_frame():
    """Here we test passing a string amongst ints. This shouldn't make it to
    the aggregator, and instead the Aggregator logs should display an error
    message with the type passed.

    """
    # Dummy Provider for testing
    provider = Provider('test_provider', 'test_sessid', 3, 1)
    provider.frame_start_time = time.time()
    data = {'test': {'block_name': 'test',
                     'timestamps': [time.time()],
                     'data': {'key1': [1, 2],
                              'key2': ['1', 2]},
                     'prefix': ''}
           }
    provider.save_to_block(data)

    # Dummy HKSessionHelper
    sess = so3g.hk.HKSessionHelper(description="testing")
    sess.start_time = time.time()
    sess.session_id = 'test_sessid'

    provider.to_frame(hksess=sess)

def test_passing_non_float_like_str_in_provider_to_frame():
    """Similar to passing a float like str, here we test passing a non-float
    like str. We can't put this into an so3g.IrregBlockDouble(), so this'll fail.
    We raise a TypeError when this happens and describe the type of the passed in
    data. 

    """
    # Dummy Provider for testing
    provider = Provider('test_provider', 'test_sessid', 3, 1)
    provider.frame_start_time = time.time()
    data = {'test': {'block_name': 'test',
                     'timestamps': [time.time()],
                     'data': {'key1': [1],
                              'key2': ['a']},
                     'prefix': ''}
           }
    provider.save_to_block(data)

    # Dummy HKSessionHelper
    sess = so3g.hk.HKSessionHelper(description="testing")
    sess.start_time = time.time()
    sess.session_id = 'test_sessid'

    provider.to_frame(hksess=sess)

# This is perhaps another problem, I'm passing irregular length data sets and
# it's not raising any sort of alarm. How does this get handled?
def test_data_type_in_provider_save_to_block():
    provider = Provider('test_provider', 'test_sessid', 3, 1)
    provider.frame_start_time = time.time()
    data = {'test': {'block_name': 'test',
                     'timestamps': [time.time()],
                     'data': {'key1': [1],
                              'key2': ['1', 1]},
                     'prefix': ''}
           }
<<<<<<< HEAD
    provider.save_to_block(data)

# 'data' field names
def test_passing_invalid_data_field_name1():
    """Invalid data field names should get caught by the Feed, however, we
    check for them in the Aggregator as well.

    The aggregator will catch the error, but remove invalid characters from the
    string.

    """
    # Dummy Provider for testing
    provider = Provider('test_provider', 'test_sessid', 3, 1)
    provider.frame_start_time = time.time()
    data = {'test': {'block_name': 'test',
                     'timestamps': [time.time()],
                     'data': {'invalid.key': [1],
                              'key2': ['a']},
                     'prefix': ''}
           }
    provider.save_to_block(data)

    assert 'invalidkey' in provider.blocks['test'].data.keys()
    assert 'invalid.key' not in provider.blocks['test'].data.keys()

def test_passing_invalid_data_field_name2():
    """Invalid data field names should get caught by the Feed, however, we
    check for them in the Aggregator as well.

    The aggregator will catch the error, but remove invalid characters from the
    string.

    """
    # Dummy Provider for testing
    provider = Provider('test_provider', 'test_sessid', 3, 1)
    provider.frame_start_time = time.time()
    data = {'test': {'block_name': 'test',
                     'timestamps': [time.time()],
                     'data': {'__123invalid.key': [1],
                              'key2': ['a']},
                     'prefix': ''}
           }
    provider.save_to_block(data)

    assert '__invalidkey' in provider.blocks['test'].data.keys()
    assert '__123invalid.key' not in provider.blocks['test'].data.keys()

def test_passing_too_long_data_field_name():
    """Invalid data field names should get caught by the Feed, however, we
    check for them in the Aggregator as well.

    The aggregator will catch the error, but remove invalid characters from the
    string.

    This tests passing too long of a field name, which should get truncated.

    """
    # Dummy Provider for testing
    provider = Provider('test_provider', 'test_sessid', 3, 1)
    provider.frame_start_time = time.time()
    data = {'test': {'block_name': 'test',
                     'timestamps': [time.time()],
                     'data': {'a'*1000: [1],
                              'key2': ['a']},
                     'prefix': ''}
           }
    provider.save_to_block(data)

    assert 'a'*255 in provider.blocks['test'].data.keys()

def test_long_duplicate_name():
    """Invalid data field names should get caught by the Feed, however, we
    check for them in the Aggregator as well.

    The aggregator will catch the error, but remove invalid characters from the
    string.

    This tests passing two long and eventually duplicated names.

    """
    # Dummy Provider for testing
    provider = Provider('test_provider', 'test_sessid', 3, 1)
    provider.frame_start_time = time.time()
    data = {'test': {'block_name': 'test',
                     'timestamps': [time.time()],
                     'data': {'a'*1000: [1],
                              'a'*1001: ['a']},
                     'prefix': ''}
           }
    provider.save_to_block(data)

    assert 'a'*255 in provider.blocks['test'].data.keys()
    assert 'a'*252 + '_01' in provider.blocks['test'].data.keys()

def test_reducing_to_duplicate_field_names():
    """Invalid data field names get modified by the Aggregator to comply with
    the set rules. This can result in duplicate field names under certain
    conditions.

    This tests passing two invalid field names, which might naively get
    modified to be identical.

    """
    # Dummy Provider for testing
    provider = Provider('test_provider', 'test_sessid', 3, 1)
    provider.frame_start_time = time.time()
    data = {'test': {'block_name': 'test',
                     'timestamps': [time.time()],
                     'data': {'an.invalid.key#': [1],
                              'an.invalid.key%': ['a']},
                     'prefix': ''}
           }
    provider.save_to_block(data)

    # Should still be two keys, i.e. one didn't overwrite the other
    assert len(provider.blocks['test'].data.keys()) == 2

    # More specifically, they should be these keys
    assert 'aninvalidkey' in provider.blocks['test'].data.keys()
    assert 'aninvalidkey_01' in provider.blocks['test'].data.keys()

def test_space_replacement_in_field_names():
    """Invalid data field names should get caught by the Feed, however, we
    check for them in the Aggregator as well.

    Spaces should be replaced by underscores.

    """
    # Dummy Provider for testing
    provider = Provider('test_provider', 'test_sessid', 3, 1)
    provider.frame_start_time = time.time()
    data = {'test': {'block_name': 'test',
                     'timestamps': [time.time()],
                     'data': {'_an invalid key': [1],
                              'key2': ['a']},
                     'prefix': ''}
           }
    provider.save_to_block(data)

    assert '_an_invalid_key' in provider.blocks['test'].data.keys()
    assert 'key2' in provider.blocks['test'].data.keys()

def test_empty_field_name():
    """Invalid data field names should get caught by the Feed, however, we
    check for them in the Aggregator as well.

    A blank string should be invalid.

    """
    # Dummy Provider for testing
    provider = Provider('test_provider', 'test_sessid', 3, 1)
    provider.frame_start_time = time.time()
    data = {'test': {'block_name': 'test',
                     'timestamps': [time.time()],
                     'data': {'': [1],
                              'key2': ['a']},
                     'prefix': ''}
           }
    provider.save_to_block(data)

    assert '' not in provider.blocks['test'].data.keys()

def test_enforced_field_which_becomes_empty():
    """Invalid data field names should get caught by the Feed, however, we
    check for them in the Aggregator as well.

    A totally invalid field will have all characters stripped from it, which is
    again an invalid field.

    """
    # Dummy Provider for testing
    provider = Provider('test_provider', 'test_sessid', 3, 1)
    provider.frame_start_time = time.time()
    data = {'test': {'block_name': 'test',
                     'timestamps': [time.time()],
                     'data': {'123': [1],
                              'key2': ['a']},
                     'prefix': ''}
           }
    provider.save_to_block(data)

    assert '' not in provider.blocks['test'].data.keys()
    assert 'invalid_field_123' in provider.blocks['test'].data.keys()
=======
    provider.write(data)


def test_g3_cast():
    correct_tests = [
        ([1, 2, 3, 4], core.G3VectorInt),
        ([1., 2., 3.], core.G3VectorDouble),
        (["a", "b", "c"], core.G3VectorString),
        (3, core.G3Int),
        ("test", core.G3String)
    ]
    for x, t in correct_tests:
        assert isinstance(g3_cast(x), t)

    assert isinstance(g3_cast(3, time=True), core.G3Time)
    assert isinstance(g3_cast([1, 2, 3], time=True), core.G3VectorTime)

    incorrect_tests = [
        ['a', 'b', 1, 2], True, [1, 1.0, 2]
    ]
    for x in incorrect_tests:
        with pytest.raises(TypeError) as e_info:
            g3_cast(x)
>>>>>>> 2473e4c3
<|MERGE_RESOLUTION|>--- conflicted
+++ resolved
@@ -88,7 +88,6 @@
                               'key2': ['1', 1]},
                      'prefix': ''}
            }
-<<<<<<< HEAD
     provider.save_to_block(data)
 
 # 'data' field names
@@ -272,8 +271,6 @@
 
     assert '' not in provider.blocks['test'].data.keys()
     assert 'invalid_field_123' in provider.blocks['test'].data.keys()
-=======
-    provider.write(data)
 
 
 def test_g3_cast():
@@ -295,5 +292,4 @@
     ]
     for x in incorrect_tests:
         with pytest.raises(TypeError) as e_info:
-            g3_cast(x)
->>>>>>> 2473e4c3
+            g3_cast(x)